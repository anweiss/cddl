--- conflicted
+++ resolved
@@ -36,11 +36,7 @@
         packages.default = pkgs.rustPlatform.buildRustPackage {
           inherit nativeBuildInputs buildInputs;
           pname = "cddl";
-<<<<<<< HEAD
-          version = "0.10.0";
-=======
           version = "0.10.1";
->>>>>>> 58dc2d52
 
           src = ./.;
 
