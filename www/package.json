--- conflicted
+++ resolved
@@ -1,10 +1,6 @@
 {
   "name": "cddl",
-<<<<<<< HEAD
-  "version": "0.10.0",
-=======
   "version": "0.10.1",
->>>>>>> 58dc2d52
   "description": "Parser for the Concise data definition language (CDDL)",
   "main": "index.js",
   "scripts": {
