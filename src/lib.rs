//! # cddl-rs
//!
//! [![crates.io](https://img.shields.io/crates/v/cddl.svg)](https://crates.io/crates/cddl)
//! [![docs.rs](https://docs.rs/cddl/badge.svg)](https://docs.rs/cddl)
<<<<<<< HEAD
//! [![Publish
//! packages](https://github.com/anweiss/cddl/workflows/Publish%20packages/badge.svg?branch=0.10.0&event=release)](https://github.com/anweiss/cddl/actions?query=workflow%3A%22Publish+packages%22)
=======
>>>>>>> 58dc2d52
//! [![Build and
//! Test](https://github.com/anweiss/cddl/workflows/Build%20and%20Test/badge.svg)](https://github.com/anweiss/cddl/actions?query=workflow%3A%22Build+and+Test%22)
//! [![Active
//! Development](https://img.shields.io/badge/Maintenance%20Level-Actively%20Developed-brightgreen.svg)](https://gist.github.com/cheerfulstoic/d107229326a01ff0f333a1d3476e068d)
//!
//! > This crate was originally developed as a personal learning exercise for
//! > getting acquainted with Rust and parsing in general. There are likely more
//! > performant and stable libraries out there for parsing CDDL. While there
//! > are some examples of this crate being used in production, careful
//! > consideration should be made prior to using this crate as such.
//!
//! A Rust implementation of the Concise data definition language (CDDL). CDDL
//! is an IETF standard that "proposes a notational convention to express CBOR
//! and JSON data structures." As of 2019-06-12, it is published as RFC 8610
//! (Proposed Standard) at
//! [https://tools.ietf.org/html/rfc8610](https://tools.ietf.org/html/rfc8610).
//!
//! This crate includes a handwritten parser and lexer for CDDL, and its
//! development has been heavily inspired by the techniques outlined in Thorsten
//! Ball's book ["Writing An Interpretor In Go"](https://interpreterbook.com/).
//! The AST has been built to closely match the rules defined by the ABNF
//! grammar in [Appendix B.](https://tools.ietf.org/html/rfc8610#appendix-B) of
//! the spec. All CDDL must use UTF-8 for its encoding per the spec.
//!
//! This crate supports validation of both CBOR and JSON data structures. An
//! extremely basic REPL is included as well. This crate's minimum supported
//! Rust version (MSRV) is 1.81.0.
//!
//! Also bundled into this repository is a basic language server implementation
//! and extension for Visual Studio Code for editing CDDL. The implementation is
//! backed by the compiled WebAssembly target included in this crate.
//!
//! ## Goals
//!
//! - [x] Parse CDDL documents into an AST
//! - [x] Verify conformance of CDDL documents against RFC 8610
//! - [x] Validate CBOR data structures
//! - [x] Validate JSON documents
//! - [x] Basic REPL
//! - [ ] Generate dummy JSON from conformant CDDL
//! - [x] As close to zero-copy as possible
//! - [x] Compile WebAssembly target for browser and Node.js
//! - [x] `no_std` support (lexing and parsing only)
//! - [x] Language server implementation and Visual Studio Code Extension
//!
//! ## Non-goals
//!
//! - Performance (if this crate gains enough traction, it may be prudent to
//!   conduct more formal profiling and/or explore using a parser-combinator
//!   framework like [nom](https://github.com/Geal/nom))
//! - Support CBOR diagnostic notation
//! - I-JSON compatibility
//!
//! ## Why Rust?
//!
//! Rust is a systems programming language designed around safety and is
//! ideally-suited for resource-constrained systems. CDDL and CBOR are designed
//! around small code and message sizes and constrained nodes, scenarios for
//! which Rust has also been designed.
//!
//! ## CLI
//!
//! A CLI is available for various platforms. The tool supports parsing of CDDL
//! files for verifying conformance against RFC 8610. It can also be used to
//! validate JSON documents and CBOR binary files against CDDL documents.
//! Detailed information about the JSON and CBOR validation implementation can
//! be found in the sections below.
//!
//! ### Installation
//!
//! #### GitHub Releases
//!
//! Binaries for Linux, macOS and Windows can be downloaded from GitHub
//! [Releases](https://github.com/anweiss/cddl/releases).
//!
//! #### Cargo
//!
//! ```sh
//! cargo install cddl
//! ```
//!
//! #### Docker
//!
//! ```sh
//! docker pull ghcr.io/anweiss/cddl-cli:latest
//! ```
//!
//! ### CLI usage
//!
//! Instructions for using the tool can be viewed by executing the `help`
//! subcommand:
//!
//! ```sh
//! cddl help
//! ```
//!
//! If using Docker:
//!
//! > Replace `<version>` with an appropriate
//! > [release](https://github.com/anweiss/cddl/releases) tag. Requires use of
//! > the `--volume` argument for mounting `.cddl` documents into the container
//! > when executing the command. JSON or CBOR files can either be included in
//! > the volume mount or passed into the command via STDIN.
//!
//! ```sh
//! docker run -it --rm -v $PWD:/cddl -w /cddl ghcr.io/anweiss/cddl-cli:<version> help
//! ```
//!
//! You can validate JSON documents and/or CBOR binary files:
//!
//! ```sh
//! cddl validate [OPTIONS] --cddl <CDDL> <--stdin|--json <JSON>...|--cbor <CBOR>...>
//! ```
//!
//! It also supports validating files from STDIN (if it detects the input as
//! valid UTF-8, it will attempt to validate the input as JSON, otherwise it
//! will treat it as CBOR):
//!
//! ```sh
//! cat reputon.json | cddl validate --cddl reputon.cddl --stdin
//! cat reputon.cbor | cddl validate --cddl reputon.cddl --stdin
//! ```
//!
//! or using Docker:
//!
//! ```sh
<<<<<<< HEAD
//! docker run -i --rm -v $PWD:/data -w /data ghcr.io/anweiss/cddl-cli:0.10.0 validate --cddl reputon.cddl --stdin < reputon.json
=======
//! docker run -i --rm -v $PWD:/data -w /data ghcr.io/anweiss/cddl-cli:0.10.1 validate --cddl reputon.cddl --stdin < reputon.json
>>>>>>> 58dc2d52
//! ```
//!
//! ## Website
//!
//! You can also find a simple RFC 8610 conformance tool at
//! [https://cddl.anweiss.tech](https://cddl.anweiss.tech). This same codebase
//! has been compiled for use in the browser via WebAssembly.
//!
//! ## Visual Studio Code extension
//!
//! An extension for editing CDDL documents with Visual Studio Code has been
//! published to the Marketplace
//! [here](https://marketplace.visualstudio.com/items?itemName=anweiss.cddl-languageserver).
//! You can find more information in the [README](cddl-lsp/README.md).
//!
//! ## Supported features
//!
//! - [x] maps
//!   - [x] structs
//!   - [x] tables
//!   - [x] cuts
//! - [x] groups
//! - [x] arrays
//! - [x] values
//! - [x] choices
//! - [x] ranges
//! - [x] enumeration (building a choice from a group)
//! - [x] root type
//! - [x] occurrence
//! - [x] predefined types
//! - [x] tags
//! - [x] unwrapping
//! - [x] controls
//! - [x] socket/plug
//! - [x] generics
//! - [x] operator precedence
//! - [x] comments
//! - [x] numerical int/uint values
//! - [x] numerical hexfloat values
//! - [x] numerical values with exponents
//! - [x] unprefixed byte strings
//! - [x] prefixed byte strings
//!
//! ## Usage
//!
//! Simply add the dependency to `Cargo.toml`:
//!
//! ```toml
//! [dependencies]
<<<<<<< HEAD
//! cddl = "0.10.0"
=======
//! cddl = "0.10.1"
>>>>>>> 58dc2d52
//! ```
//!
//! Both JSON and CBOR validation require `std`.
//!
//! ### Feature flags
//!
//! A few convenience features have been included to make the AST more concise
//! and for enabling additional functionality. You can build with
//! `default-features = false` for a `no_std` build and selectively enable any
//! of the features below.
//!
//! **`--feature ast-span`**
//!
//! Add the `Span` type to the AST for keeping track of the position of the
//! lexer and parser. Enabled by default.
//!
//! **`--feature ast-comments`**
//!
//! Include comment strings in the AST. Enabled by default.
//!
//! **`--feature ast-parent`**
//!
//! Add the `ParentVisitor` implementation so that the AST can be traversed
//! using parent pointers. Enabled by default.
//!
//! **`--feature json`**
//!
//! Enable JSON validation. Enabled by default.
//!
//! **`--feature cbor`**
//!
//! Enable CBOR validation. Enabled by default.
//!
//! **`--feature additional-controls`**
//!
//! Enable validation support for the additional control operators defined in
//! [RFC 9165](https://datatracker.ietf.org/doc/html/rfc9165). Enabled by
//! default.
//!
//! ### Parsing CDDL
//!
//! ```rust
//! use cddl::cddl_from_str;
//!
//! let input = r#"myrule = int"#;
//! assert!(cddl_from_str(input, true).is_ok())
//! ```
//!
//! ### Validating JSON
//!
//! ```rust
//! use cddl::validate_json_from_str;
//!
//! let cddl = r#"person = {
//!   name: tstr,
//!   age: uint,
//!   address: tstr,
//! }"#;
//!
//! let json = r#"{
//!   "name": "John",
//!   "age": 50,
//!   "address": "1234 Lakeshore Dr"
//! }"#;
//!
//! #[cfg(not(feature = "additional-controls"))]
//! assert!(validate_json_from_str(cddl, json).is_ok())
//! ```
//!
//! This crate uses the [Serde](https://serde.rs/) framework, and more
//! specifically, the [serde_json](https://crates.io/crates/serde_json) crate,
//! for parsing and validating JSON. Serde was chosen due to its maturity in the
//! ecosystem and its support for serializing and deserializing CBOR via the
//! [ciborium](https://crates.io/crates/ciborium) crate.
//!
//! As outlined in [Appendix E.](https://tools.ietf.org/html/rfc8610#appendix-E)
//! of the standard, only the JSON data model subset of CBOR can be used for
//! validation. The limited prelude from the spec has been included below for
//! brevity:
//!
//! ```cddl
//! any = #
//!
//! uint = #0
//! nint = #1
//! int = uint / nint
//!
//! tstr = #3
//! text = tstr
//!
//! number = int / float
//!
//! float16 = #7.25
//! float32 = #7.26
//! float64 = #7.27
//! float16-32 = float16 / float32
//! float32-64 = float32 / float64
//! float = float16-32 / float64
//!
//! false = #7.20
//! true = #7.21
//! bool = false / true
//! nil = #7.22
//! null = nil
//! ```
//!
//! Furthermore, the following data types from the standard prelude can be used
//! for validating JSON strings and numbers:
//!
//! ```cddl
//! tdate = #6.0(tstr)
//! uri = #6.32(tstr)
//! b64url = #6.33(tstr)
//! time = #6.1(number)
//! ```
//!
//! The first non-group rule defined by a CDDL data structure definition
//! determines the root type, which is subsequently used for validating the
//! top-level JSON data type.
//!
//! #### Supported JSON validation features
//!
//! The following types and features of CDDL are supported by this crate for
//! validating JSON:
//!
//! | CDDL                   | JSON                                                        |
//! | ---------------------- | ----------------------------------------------------------- |
//! | structs                | objects                                                     |
//! | arrays                 | arrays<sup>[1](#arrays)</sup>                               |
//! | `text / tstr`          | string                                                      |
//! | `uri`                  | string (valid RFC3986 URI)                                  |
//! | `tdate`                | string (valid RFC3339 date/time)                            |
//! | `b64url`               | string (base64url-encoded)                                  |
//! | `time`                 | number (valid UNIX timestamp integer in seconds)            |
//! | `number / int / float` | number<sup>[2](#number)</sup>                               |
//! | `bool / true / false`  | boolean                                                     |
//! | `null / nil`           | null                                                        |
//! | `any`                  | any valid JSON                                              |
//! | byte strings           | not yet implemented                                         |
//! | unwrap (`~`)           | any JSON that matches unwrapped type from map, array or tag |
//!
//! CDDL groups, generics, sockets/plugs and group-to-choice enumerations can
//! all be used when validating JSON.
//!
//! Since JSON objects only support keys whose types are JSON strings, when
//! validating JSON, member keys defined in CDDL structs must use either the
//! colon syntax (`mykey: tstr` or `"mykey": tstr`) or the double arrow syntax
//! provided that the member key is either a text string value (`"mykey" =>
//! tstr`) or a bareword that resolves to either a string data type (`text` or
//! `tstr`) or another text string value (`* tstr => any`).
//!
//! Occurrence indicators can be used to validate key/value pairs in a JSON
//! object and the number of elements in a JSON array; depending on how the
//! indicators are defined in a CDDL data definition.
//!
//! Below is the table of supported control operators:
//!
//! | Control operator | Supported                                                                                                                                                                                   |
//! | ---------------- | ------------------------------------------------------------------------------------------------------------------------------------------------------------------------------------------- |
//! | `.pcre`          | <g-emoji class="g-emoji" alias="heavy_check_mark" fallback-src="https://github.githubassets.com/images/icons/emoji/unicode/2714.png">✔️</g-emoji><sup>[3](#regex)</sup>                     |
//! | `.regex`         | <g-emoji class="g-emoji" alias="heavy_check_mark" fallback-src="https://github.githubassets.com/images/icons/emoji/unicode/2714.png">✔️</g-emoji><sup>[3](#regex)</sup> (alias for `.pcre`) |
//! | `.size`          | <g-emoji class="g-emoji" alias="heavy_check_mark" fallback-src="https://github.githubassets.com/images/icons/emoji/unicode/2714.png">✔️</g-emoji>                                           |
//! | `.bits`          | Ignored when validating JSON                                                                                                                                                                |
//! | `.cbor`          | Ignored when validating JSON                                                                                                                                                                |
//! | `.cborseq`       | Ignored when validating JSON                                                                                                                                                                |
//! | `.within`        | <g-emoji class="g-emoji" alias="heavy_check_mark" fallback-src="https://github.githubassets.com/images/icons/emoji/unicode/2714.png">✔️</g-emoji>                                           |
//! | `.and`           | <g-emoji class="g-emoji" alias="heavy_check_mark" fallback-src="https://github.githubassets.com/images/icons/emoji/unicode/2714.png">✔️</g-emoji>                                           |
//! | `.lt`            | <g-emoji class="g-emoji" alias="heavy_check_mark" fallback-src="https://github.githubassets.com/images/icons/emoji/unicode/2714.png">✔️</g-emoji>                                           |
//! | `.le`            | <g-emoji class="g-emoji" alias="heavy_check_mark" fallback-src="https://github.githubassets.com/images/icons/emoji/unicode/2714.png">✔️</g-emoji>                                           |
//! | `.gt`            | <g-emoji class="g-emoji" alias="heavy_check_mark" fallback-src="https://github.githubassets.com/images/icons/emoji/unicode/2714.png">✔️</g-emoji>                                           |
//! | `.ge`            | <g-emoji class="g-emoji" alias="heavy_check_mark" fallback-src="https://github.githubassets.com/images/icons/emoji/unicode/2714.png">✔️</g-emoji>                                           |
//! | `.eq`            | <g-emoji class="g-emoji" alias="heavy_check_mark" fallback-src="https://github.githubassets.com/images/icons/emoji/unicode/2714.png">✔️</g-emoji>                                           |
//! | `.ne`            | <g-emoji class="g-emoji" alias="heavy_check_mark" fallback-src="https://github.githubassets.com/images/icons/emoji/unicode/2714.png">✔️</g-emoji>                                           |
//! | `.default`       | <g-emoji class="g-emoji" alias="heavy_check_mark" fallback-src="https://github.githubassets.com/images/icons/emoji/unicode/2714.png">✔️</g-emoji>                                           |
//!
//! <a name="arrays">1</a>: When groups with multiple group entries are used to
//! validate arrays, occurrence indicators are "greedy" in that only the first
//! occurrence indicator that is come across is used in the validation.
//! Subsequent entries with occurrence indicators are ignored due to
//! complexities involved with processing these ambiguities. For proper JSON
//! validation, avoid writing CDDL that looks like the following: `[ * a: int,
//! b: tstr, ? c: int ]`.
//!
//! <a name="number">2</a>: While JSON itself does not distinguish between
//! integers and floating-point numbers, this crate does provide the ability to
//! validate numbers against a more specific numerical CBOR type, provided that
//! its equivalent representation is allowed by JSON. Refer to [Appendix
//! E.](https://tools.ietf.org/html/rfc8610#appendix-E) of the standard for more
//! details on the implications of using CDDL with JSON numbers.
//!
//! <a name="regex">3</a>: Due to Perl-Compatible Regular Expressions (PCREs)
//! being more widely used than XSD regular expressions, this crate also
//! provides support for the proposed `.pcre` control extension in place of the
//! `.regexp` operator (see
//! [Discussion](https://tools.ietf.org/html/rfc8610#section-3.8.3.2) and
//! [CDDL-Freezer
//! proposal](https://tools.ietf.org/html/draft-bormann-cbor-cddl-freezer-03#section-5.1)).
//! Ensure that your regex string is properly JSON escaped when using this
//! control.
//!
//! If you've enabled the `additional-controls` feature, the table of controls
//! below is also available for use:
//!
//! | Control operator | Supported                                                                                                                                         |
//! | ---------------- | ------------------------------------------------------------------------------------------------------------------------------------------------- |
//! | `.plus`          | <g-emoji class="g-emoji" alias="heavy_check_mark" fallback-src="https://github.githubassets.com/images/icons/emoji/unicode/2714.png">✔️</g-emoji> |
//! | `.cat`           | <g-emoji class="g-emoji" alias="heavy_check_mark" fallback-src="https://github.githubassets.com/images/icons/emoji/unicode/2714.png">✔️</g-emoji> |
//! | `.det`           | <g-emoji class="g-emoji" alias="heavy_check_mark" fallback-src="https://github.githubassets.com/images/icons/emoji/unicode/2714.png">✔️</g-emoji> |
//! | `.abnf`          | <g-emoji class="g-emoji" alias="heavy_check_mark" fallback-src="https://github.githubassets.com/images/icons/emoji/unicode/2714.png">✔️</g-emoji> |
//! | `.abnfb`         | Ignored when validating JSON                                                                                                                      |
//! | `.feature`       | <g-emoji class="g-emoji" alias="heavy_check_mark" fallback-src="https://github.githubassets.com/images/icons/emoji/unicode/2714.png">✔️</g-emoji> |
//!
//! You can activate features during validation as follows:
//!
//! ```rust
//! use cddl::validate_json_from_str;
//!
//! let cddl = r#"
//!   v = JC<"v", 2>
//!   JC<J, C> =  C .feature "cbor" / J .feature "json"
//! "#;
//!
//! let json = r#""v""#;
//!
//! #[cfg(not(feature = "additional-controls"))]
//! assert!(validate_json_from_str(cddl, json, Some(&["json"])).is_ok())
//! ```
//!
//! #### Comparing with JSON schema and JSON schema language
//!
//! [CDDL](https://tools.ietf.org/html/rfc8610), [JSON
//! schema](https://json-schema.org/) and [JSON schema
//! language](https://tools.ietf.org/html/draft-json-schema-language-02) can all
//! be used to define JSON data structures. However, the approaches taken to
//! develop each of these are vastly different. A good place to find past
//! discussions on the differences between these formats is the [IETF mail
//! archive](https://mailarchive.ietf.org/arch/), specifically in the JSON and
//! CBOR lists. The purpose of this crate is not to argue for the use of CDDL
//! over any one of these formats, but simply to provide an example
//! implementation in Rust.
//!
//! ### Validating CBOR
//!
//! ```rust
//! use cddl::validate_cbor_from_slice;
//!
//! let cddl = r#"rule = false"#;
//!
//! let cbor = b"\xF4";
//!
//! #[cfg(not(feature = "additional-controls"))]
//! assert!(validate_cbor_from_slice(cddl, cbor).is_ok())
//! ```
//!
//! This crate also uses [Serde](https://serde.rs/) and
//! [ciborium](https://crates.io/crates/ciborium) for validating CBOR data
//! structures. CBOR validation is done via the loosely typed
//! [`ciborium::value::Value`](https://github.com/enarx/ciborium/blob/main/ciborium/src/value/mod.rs#L22)
//! enum. In addition to all of the same features implemented by the JSON
//! validator, this crate also supports validating CBOR tags (e.g.
//! `#6.32(tstr)`), CBOR major types (e.g. `#1.2`), table types (e.g. `{ [ +
//! tstr ] => int }`) and byte strings. The `.bits`, `.cbor` and `.cborseq`
//! control operators are all supported as well.
//!
//! The following tags are supported when validating CBOR:
//!
//! | Tag                                      | Supported                                                                                                                                         |
//! | ---------------------------------------- | ------------------------------------------------------------------------------------------------------------------------------------------------- |
//! | `tdate = #6.0(tstr)`                     | <g-emoji class="g-emoji" alias="heavy_check_mark" fallback-src="https://github.githubassets.com/images/icons/emoji/unicode/2714.png">✔️</g-emoji> |
//! | `time = #6.1(number)`                    | <g-emoji class="g-emoji" alias="heavy_check_mark" fallback-src="https://github.githubassets.com/images/icons/emoji/unicode/2714.png">✔️</g-emoji> |
//! | `biguint = #6.2(bstr)`                   | <g-emoji class="g-emoji" alias="heavy_check_mark" fallback-src="https://github.githubassets.com/images/icons/emoji/unicode/2714.png">✔️</g-emoji> |
//! | `bignint = #6.3(bstr)`                   | <g-emoji class="g-emoji" alias="heavy_check_mark" fallback-src="https://github.githubassets.com/images/icons/emoji/unicode/2714.png">✔️</g-emoji> |
//! | `decfrac = #6.4([e10: int, m: integer])` | not yet implemented                                                                                                                               |
//! | `bigfloat = #6.5([e2: int, m: integer])` | not yet implemented                                                                                                                               |
//! | `eb64url = #6.21(any)`                   | <g-emoji class="g-emoji" alias="heavy_check_mark" fallback-src="https://github.githubassets.com/images/icons/emoji/unicode/2714.png">✔️</g-emoji> |
//! | `eb64legacy = #6.22(any)`                | <g-emoji class="g-emoji" alias="heavy_check_mark" fallback-src="https://github.githubassets.com/images/icons/emoji/unicode/2714.png">✔️</g-emoji> |
//! | `eb16 = #6.23(any)`                      | <g-emoji class="g-emoji" alias="heavy_check_mark" fallback-src="https://github.githubassets.com/images/icons/emoji/unicode/2714.png">✔️</g-emoji> |
//! | `encoded-cbor = #6.24(bstr)`             | <g-emoji class="g-emoji" alias="heavy_check_mark" fallback-src="https://github.githubassets.com/images/icons/emoji/unicode/2714.png">✔️</g-emoji> |
//! | `uri = #6.32(tstr)`                      | <g-emoji class="g-emoji" alias="heavy_check_mark" fallback-src="https://github.githubassets.com/images/icons/emoji/unicode/2714.png">✔️</g-emoji> |
//! | `b64url = #6.33(tstr)`                   | <g-emoji class="g-emoji" alias="heavy_check_mark" fallback-src="https://github.githubassets.com/images/icons/emoji/unicode/2714.png">✔️</g-emoji> |
//! | `b64legacy = #6.34(tstr)`                | <g-emoji class="g-emoji" alias="heavy_check_mark" fallback-src="https://github.githubassets.com/images/icons/emoji/unicode/2714.png">✔️</g-emoji> |
//! | `regexp = #6.35(tstr)`                   | <g-emoji class="g-emoji" alias="heavy_check_mark" fallback-src="https://github.githubassets.com/images/icons/emoji/unicode/2714.png">✔️</g-emoji> |
//! | `mime-message = #6.36(tstr)`             | <g-emoji class="g-emoji" alias="heavy_check_mark" fallback-src="https://github.githubassets.com/images/icons/emoji/unicode/2714.png">✔️</g-emoji> |
//! | `cbor-any = #6.55799(any)`               | <g-emoji class="g-emoji" alias="heavy_check_mark" fallback-src="https://github.githubassets.com/images/icons/emoji/unicode/2714.png">✔️</g-emoji> |
//!
//! If you've enabled the `additional-controls` feature, the table of controls
//! below is also available for use:
//!
//! | Control operator | Supported                                                                                                                                         |
//! | ---------------- | ------------------------------------------------------------------------------------------------------------------------------------------------- |
//! | `.plus`          | <g-emoji class="g-emoji" alias="heavy_check_mark" fallback-src="https://github.githubassets.com/images/icons/emoji/unicode/2714.png">✔️</g-emoji> |
//! | `.cat`           | <g-emoji class="g-emoji" alias="heavy_check_mark" fallback-src="https://github.githubassets.com/images/icons/emoji/unicode/2714.png">✔️</g-emoji> |
//! | `.det`           | <g-emoji class="g-emoji" alias="heavy_check_mark" fallback-src="https://github.githubassets.com/images/icons/emoji/unicode/2714.png">✔️</g-emoji> |
//! | `.abnf`          | <g-emoji class="g-emoji" alias="heavy_check_mark" fallback-src="https://github.githubassets.com/images/icons/emoji/unicode/2714.png">✔️</g-emoji> |
//! | `.abnfb`         | <g-emoji class="g-emoji" alias="heavy_check_mark" fallback-src="https://github.githubassets.com/images/icons/emoji/unicode/2714.png">✔️</g-emoji> |
//! | `.feature`       | <g-emoji class="g-emoji" alias="heavy_check_mark" fallback-src="https://github.githubassets.com/images/icons/emoji/unicode/2714.png">✔️</g-emoji> |
//!
//! You can activate features during validation by passing a slice of feature
//! strings as follows:
//!
//! ```rust
//! use cddl::validate_cbor_from_slice;
//!
//! let cddl = r#"
//!   v = JC<"v", 2>
//!   JC<J, C> =  C .feature "cbor" / J .feature "json"
//! "#;
//!
//! let cbor = b"\x02";
//!
//! assert!(validate_cbor_from_slice(cddl, cbor, Some(&["cbor"])).is_ok())
//! ```
//!
//! ## `no_std` support
//!
//! Only the lexer and parser can be used in a `no_std` context provided that a
//! heap allocator is available. This can be enabled by opting out of the
//! default features in your `Cargo.toml` file as follows:
//!
//! ```toml
//! [dependencies]
<<<<<<< HEAD
//! cddl = { version = "0.10.0", default-features = false }
=======
//! cddl = { version = "0.10.1", default-features = false }
>>>>>>> 58dc2d52
//! ```
//!
//! Zero-copy parsing is implemented to the extent that is possible. Allocation
//! is required for error handling and diagnostics.
//!
//! Both JSON and CBOR validation are dependent on their respective heap
//! allocated `Value` types, but since these types aren't supported in a
//! `no_std` context, they subsequently aren't supported by this crate in
//! `no_std`.
//!
//! ## Projects using this crate
//!
//! Below are some known projects that leverage this crate:
//!
//! - [https://github.com/Emurgo/cddl-codegen](https://github.com/Emurgo/cddl-codegen)
//! - [https://github.com/p2panda/p2panda](https://github.com/p2panda/p2panda)
//!

#![allow(dead_code)]
#![cfg_attr(not(feature = "std"), no_std)]
#![warn(missing_docs)]

#[macro_use]
#[cfg(not(feature = "std"))]
extern crate alloc;

#[cfg(not(feature = "std"))]
extern crate core as std;

#[cfg(feature = "std")]
extern crate serde_json;

#[cfg(feature = "std")]
extern crate uriparse;

#[cfg(feature = "std")]
extern crate base64_url;

/// Abstract syntax tree representing a CDDL definition
pub mod ast;
/// Static error messages
#[allow(missing_docs)]
pub mod error;
/// Lexer for CDDL
pub mod lexer;
/// Parser for CDDL
pub mod parser;
/// CDDL tokens for lexing
pub mod token;
/// Validators for JSON and CBOR data structures
#[cfg(feature = "std")]
pub mod validator;

/// CDDL AST visitor
pub mod visitor;

mod parser_tests;

#[doc(inline)]
pub use self::{
  lexer::lexer_from_str,
  parser::{cddl_from_str, Error},
  token::Token,
};

#[doc(inline)]
#[cfg(feature = "std")]
#[cfg(feature = "cbor")]
#[cfg(not(feature = "lsp"))]
#[cfg(not(target_arch = "wasm32"))]
pub use self::validator::validate_cbor_from_slice;

#[doc(inline)]
#[cfg(feature = "std")]
#[cfg(feature = "json")]
#[cfg(not(feature = "lsp"))]
#[cfg(not(target_arch = "wasm32"))]
pub use self::validator::validate_json_from_str;<|MERGE_RESOLUTION|>--- conflicted
+++ resolved
@@ -2,11 +2,6 @@
 //!
 //! [![crates.io](https://img.shields.io/crates/v/cddl.svg)](https://crates.io/crates/cddl)
 //! [![docs.rs](https://docs.rs/cddl/badge.svg)](https://docs.rs/cddl)
-<<<<<<< HEAD
-//! [![Publish
-//! packages](https://github.com/anweiss/cddl/workflows/Publish%20packages/badge.svg?branch=0.10.0&event=release)](https://github.com/anweiss/cddl/actions?query=workflow%3A%22Publish+packages%22)
-=======
->>>>>>> 58dc2d52
 //! [![Build and
 //! Test](https://github.com/anweiss/cddl/workflows/Build%20and%20Test/badge.svg)](https://github.com/anweiss/cddl/actions?query=workflow%3A%22Build+and+Test%22)
 //! [![Active
@@ -133,11 +128,7 @@
 //! or using Docker:
 //!
 //! ```sh
-<<<<<<< HEAD
-//! docker run -i --rm -v $PWD:/data -w /data ghcr.io/anweiss/cddl-cli:0.10.0 validate --cddl reputon.cddl --stdin < reputon.json
-=======
 //! docker run -i --rm -v $PWD:/data -w /data ghcr.io/anweiss/cddl-cli:0.10.1 validate --cddl reputon.cddl --stdin < reputon.json
->>>>>>> 58dc2d52
 //! ```
 //!
 //! ## Website
@@ -187,11 +178,7 @@
 //!
 //! ```toml
 //! [dependencies]
-<<<<<<< HEAD
-//! cddl = "0.10.0"
-=======
 //! cddl = "0.10.1"
->>>>>>> 58dc2d52
 //! ```
 //!
 //! Both JSON and CBOR validation require `std`.
@@ -513,11 +500,7 @@
 //!
 //! ```toml
 //! [dependencies]
-<<<<<<< HEAD
-//! cddl = { version = "0.10.0", default-features = false }
-=======
 //! cddl = { version = "0.10.1", default-features = false }
->>>>>>> 58dc2d52
 //! ```
 //!
 //! Zero-copy parsing is implemented to the extent that is possible. Allocation
